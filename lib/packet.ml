--- conflicted
+++ resolved
@@ -16,93 +16,6 @@
 
 (* RFC1035, RFC1186 *)
 
-<<<<<<< HEAD
-let parse_label base bits = 
-  let cur = Bitstring.offset_of_bitstring bits in
-  let offset = (cur-base)/8 in
-  (bitmatch bits with
-    | { length: 8: check(length != 0 && length < 64); 
-        name: (length*8): string; data: -1: bitstring } 
-      -> (L (name, offset), data)
-    | { 0b0_11: 2; ptr: 14; bits: -1: bitstring } 
-      -> (P (ptr, offset), bits)
-    | { 0: 8; bits: -1: bitstring } 
-      -> (Z offset, bits)
-    | { _ } -> raise(Unparsable ("parse_label", bits))
-  )
-
-let parse_name names base bits = 
-  (* what. a. mess. *)
-  let rec aux offsets name bits = 
-    match parse_label base bits with
-      | (L (n, o) as label, data) 
-        -> Hashtbl.add names o label;
-          offsets |> List.iter (fun off -> (
-            Hashtbl.add names off label
-          ));
-          aux (o :: offsets) (n :: name) data 
-      | (P (p, _), data) 
-        -> let ns = (Hashtbl.find_all names p 
-                        |> List.filter (fun n ->
-                          match n with L _ -> true | _ -> false)
-                        |> List.rev)
-           in
-           offsets |> List.iter (fun off ->
-             ns |> List.iter (fun n -> Hashtbl.add names off n)
-           );
-           ((ns |> List.rev
-             ||> (function
-                 | L (nm,_) -> nm
-                 | _ -> raise(Unparsable ("parse_name", bits)))) 
-            @ name), data
-      | (Z o as zero, data)
-        -> Hashtbl.add names o zero;
-          (name, data)
-  in 
-  let name, bits = aux [] [] bits in
-  (List.rev name, bits)
-
-  type dnssec_alg = 
-    | RSAMD5 
-    | DH
-    | DSA
-    | ECC
-    | RSASHA1
-    | RSANSEC3
-    | RSASHA256
-    | RSASHA512
-    | UNK
-let dnssec_alg_of_char = function
-    | 1  -> RSAMD5 
-    | 2  -> DH
-    | 3  -> DSA
-    | 4  -> ECC
-    | 5  -> RSASHA1
-  | 7 -> RSANSEC3
-    | 8  -> RSASHA256
-    | 10 -> RSASHA512
-    | _  -> UNK
-let char_of_dnssec_alg = function
-    | RSAMD5    -> 1 
-    | DH        -> 2 
-    | DSA       -> 3
-    | ECC       -> 4
-    | RSASHA1   -> 5
-    | RSANSEC3  -> 7
-    | RSASHA256 -> 8
-    | RSASHA512 -> 10
-    | UNK       -> 6
-let string_of_dnssec_alg = function
-    | RSAMD5    -> "RSAMD5"  
-    | DH        -> "DH"
-    | DSA       -> "DSA"
-    | ECC       -> "ECC"
-    | RSASHA1   -> "RSASHA1"
-  | RSANSEC3 -> "RSANSEC3"
-    | RSASHA256 -> "RSASHA256"
-    | RSASHA512 -> "RSASHA512"
-    | UNK       -> "UNK"
-=======
 open Printf
 open Operators
 open Uri_IP
@@ -115,6 +28,7 @@
   | DSA
   | ECC
   | RSASHA1
+  | RSANSEC3
   | RSASHA256
   | RSASHA512
   | UNKNOWN
@@ -124,6 +38,7 @@
   | 3  -> DSA
   | 4  -> ECC
   | 5  -> RSASHA1
+  | 7  -> RSANSEC3
   | 8  -> RSASHA256
   | 10 -> RSASHA512
   | _  -> UNKNOWN
@@ -133,6 +48,7 @@
   | DSA       -> 3
   | ECC       -> 4
   | RSASHA1   -> 5
+  | RSANSEC3  -> 7
   | RSASHA256 -> 8
   | RSASHA512 -> 10
   | UNKNOWN   -> 6
@@ -142,10 +58,10 @@
   | DSA       -> "DSA"
   | ECC       -> "ECC"
   | RSASHA1   -> "RSASHA1"
+  | RSANSEC3 -> "RSANSEC3"
   | RSASHA256 -> "RSASHA256"
   | RSASHA512 -> "RSASHA512"
   | UNKNOWN   -> "UNK"
->>>>>>> 91d0e678
 
 type rr_type = [
 | `A | `NS | `MD | `MF | `CNAME | `SOA | `MB | `MG | `MR | `NULL 
