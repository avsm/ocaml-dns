(*
 * Copyright (c) 2012-2014 Anil Madhavapeddy <anil@recoil.org>
 *
 * Permission to use, copy, modify, and distribute this software for any
 * purpose with or without fee is hereby granted, provided that the above
 * copyright notice and this permission notice appear in all copies.
 *
 * THE SOFTWARE IS PROVIDED "AS IS" AND THE AUTHOR DISCLAIMS ALL WARRANTIES
 * WITH REGARD TO THIS SOFTWARE INCLUDING ALL IMPLIED WARRANTIES OF
 * MERCHANTABILITY AND FITNESS. IN NO EVENT SHALL THE AUTHOR BE LIABLE FOR
 * ANY SPECIAL, DIRECT, INDIRECT, OR CONSEQUENTIAL DAMAGES OR ANY DAMAGES
 * WHATSOEVER RESULTING FROM LOSS OF USE, DATA OR PROFITS, WHETHER IN AN
 * ACTION OF CONTRACT, NEGLIGENCE OR OTHER TORTIOUS ACTION, ARISING OUT OF
 * OR IN CONNECTION WITH THE USE OR PERFORMANCE OF THIS SOFTWARE.
 *
 *)

open Lwt
open Sexplib.Std

type +'a io = 'a Lwt.t
type ic = Lwt_io.input_channel
type oc = Lwt_io.output_channel

type ctx = {
  src: Unix.sockaddr;
}

let init ?src () =
   let open Unix in
   match src with
   | None -> return { src=(ADDR_INET (inet_addr_any, 0)) }
   | Some host ->
      Lwt_unix.getaddrinfo host "0" [AI_PASSIVE; AI_SOCKTYPE SOCK_STREAM]
      >>= function
      | [] -> fail (Failure "Invalid conduit source address specified")
      | {ai_addr;_}::_ -> return { src=ai_addr }

let default_ctx =
  let open Unix in
  { src = ADDR_INET (inet_addr_any, 0) }

type conn = [
  | `TCP of Unix.file_descr
]

type endp = Lwt_unix.sockaddr

let peername conn =
  match conn with
  | `TCP fd -> Unix.getpeername fd

<<<<<<< HEAD
let sockname conn =
  match conn with
  | `TCP fd -> Unix.getsockname fd

module Client = struct

  let connect ?(ctx=default_ctx) (mode:Conduit.Client.t) =
    match mode with
    | `SSL (host,port) -> 
IFDEF HAVE_LWT_SSL THEN
      lwt sa = Lwt_unix_net.build_sockaddr host (string_of_int port) in
      Lwt_unix_net_ssl.Client.connect ~src:ctx.src sa
ELSE
=======
let serve ~mode ~sockaddr ?stop ?timeout callback =
IFDEF HAVE_LWT_SSL THEN
  match mode with
  | `TCP -> LUN.Tcp_server.init ~sockaddr ?stop ?timeout callback
  | `SSL (`Crt_file_path certfile, `Key_file_path keyfile) -> 
    Lwt_unix_net_ssl.Server.init ~certfile ~keyfile
      ?stop ?timeout sockaddr callback
ELSE
  match mode with
  | `TCP -> LUN.Tcp_server.init ~sockaddr ?stop ?timeout callback
  | `SSL (`Crt_file_path certfile, `Key_file_path keyfile) -> 
>>>>>>> 944960ae
      fail (Failure "No SSL support compiled into Conduit")
END
    | `TCP (host,port) ->
       lwt sa = Lwt_unix_net.build_sockaddr host (string_of_int port) in
       Lwt_unix_net.Sockaddr_client.connect ~src:ctx.src sa
    | `Unix_domain_socket file ->
       Lwt_unix_net.Sockaddr_client.connect (Unix.ADDR_UNIX file)
end

module Server = struct

  let sockaddr_on_tcp_port ctx port =
    match ctx.src with
    | Unix.ADDR_UNIX _ -> fail (Failure "Cant listen to TCP on a domain socket")
    | Unix.ADDR_INET (a,_) -> return (Unix.ADDR_INET (a,port))

  let serve ?timeout ?(ctx=default_ctx) (mode:Conduit.Server.t) callback =
    match mode with
    | `TCP (`Port port) ->
       lwt sockaddr = sockaddr_on_tcp_port ctx port in
       Lwt_unix_net.Sockaddr_server.init ~sockaddr ?timeout callback
    | `Unix_domain_socket (`File file) ->
       let sockaddr = Unix.ADDR_UNIX file in
       Lwt_unix_net.Sockaddr_server.init ~sockaddr ?timeout callback
    | `SSL (`Crt_file_path certfile, `Key_file_path keyfile, pass, `Port port) -> 
IFDEF HAVE_LWT_SSL THEN
       lwt sockaddr = sockaddr_on_tcp_port ctx port in
       let password = match pass with |`No_password -> None |`Password fn -> Some fn in
       Lwt_unix_net_ssl.Server.init ?password ~certfile ~keyfile ?timeout sockaddr callback
ELSE
       fail (Failure "No SSL support compiled into Conduit")
END
end<|MERGE_RESOLUTION|>--- conflicted
+++ resolved
@@ -50,7 +50,6 @@
   match conn with
   | `TCP fd -> Unix.getpeername fd
 
-<<<<<<< HEAD
 let sockname conn =
   match conn with
   | `TCP fd -> Unix.getsockname fd
@@ -64,19 +63,6 @@
       lwt sa = Lwt_unix_net.build_sockaddr host (string_of_int port) in
       Lwt_unix_net_ssl.Client.connect ~src:ctx.src sa
 ELSE
-=======
-let serve ~mode ~sockaddr ?stop ?timeout callback =
-IFDEF HAVE_LWT_SSL THEN
-  match mode with
-  | `TCP -> LUN.Tcp_server.init ~sockaddr ?stop ?timeout callback
-  | `SSL (`Crt_file_path certfile, `Key_file_path keyfile) -> 
-    Lwt_unix_net_ssl.Server.init ~certfile ~keyfile
-      ?stop ?timeout sockaddr callback
-ELSE
-  match mode with
-  | `TCP -> LUN.Tcp_server.init ~sockaddr ?stop ?timeout callback
-  | `SSL (`Crt_file_path certfile, `Key_file_path keyfile) -> 
->>>>>>> 944960ae
       fail (Failure "No SSL support compiled into Conduit")
 END
     | `TCP (host,port) ->
@@ -93,19 +79,19 @@
     | Unix.ADDR_UNIX _ -> fail (Failure "Cant listen to TCP on a domain socket")
     | Unix.ADDR_INET (a,_) -> return (Unix.ADDR_INET (a,port))
 
-  let serve ?timeout ?(ctx=default_ctx) (mode:Conduit.Server.t) callback =
+  let serve ?timeout ?(ctx=default_ctx) ?stop (mode:Conduit.Server.t) callback =
     match mode with
     | `TCP (`Port port) ->
        lwt sockaddr = sockaddr_on_tcp_port ctx port in
-       Lwt_unix_net.Sockaddr_server.init ~sockaddr ?timeout callback
+       Lwt_unix_net.Sockaddr_server.init ~sockaddr ?timeout ?stop callback
     | `Unix_domain_socket (`File file) ->
        let sockaddr = Unix.ADDR_UNIX file in
-       Lwt_unix_net.Sockaddr_server.init ~sockaddr ?timeout callback
+       Lwt_unix_net.Sockaddr_server.init ~sockaddr ?timeout ?stop callback
     | `SSL (`Crt_file_path certfile, `Key_file_path keyfile, pass, `Port port) -> 
 IFDEF HAVE_LWT_SSL THEN
        lwt sockaddr = sockaddr_on_tcp_port ctx port in
        let password = match pass with |`No_password -> None |`Password fn -> Some fn in
-       Lwt_unix_net_ssl.Server.init ?password ~certfile ~keyfile ?timeout sockaddr callback
+       Lwt_unix_net_ssl.Server.init ?password ~certfile ~keyfile ?timeout ?stop sockaddr callback
 ELSE
        fail (Failure "No SSL support compiled into Conduit")
 END
