--- conflicted
+++ resolved
@@ -10,28 +10,18 @@
 Library dns
   Path: lib 
   Findlibname: dns
-<<<<<<< HEAD
   Pack: true
   Modules: 
     Zone,Zone_lexer,Zone_parser,Loader,Packet,Query,RR,Trie,Hashcons,
     Operators,Wire,Name
-  BuildDepends:	bitstring, bitstring.syntax, re, re.str, uri
-=======
-#  Pack: true
-  Modules: Zone,Zone_lexer,Zone_parser,Loader,Packet,Query,RR,Trie,Hashcons,Operators
-  BuildDepends:	bitstring, bitstring.syntax, re, re.str, extlib
->>>>>>> 3fc0472b
+  BuildDepends:	bitstring, bitstring.syntax, re, re.str, uri, extlib
 
 Library server
   Path: server
   Findlibname: server
   Modules: Dns_server
-<<<<<<< HEAD
   BuildDepends: 
-    lwt.syntax, lwt, lwt.unix,bitstring, bitstring.syntax, dns, uri
-=======
-  BuildDepends: lwt.syntax, lwt, lwt.unix,bitstring, bitstring.syntax, dns, extlib
->>>>>>> 3fc0472b
+    lwt.syntax, lwt, lwt.unix,bitstring, bitstring.syntax, uri, dns, extlib
   FindlibParent: dns
 
 Document dns
@@ -52,11 +42,7 @@
   Custom:             true
   CompiledObject:     best
   Install:            false
-<<<<<<< HEAD
-  BuildDepends:       lwt, lwt.unix, bitstring, re, re.str, uri
-=======
-  BuildDepends:       lwt, lwt.unix, bitstring, re, re.str, extlib
->>>>>>> 3fc0472b
+  BuildDepends:       lwt, lwt.unix, bitstring, re, re.str, uri, extlib
 
 Executable time_server
   Path:               lib_test
@@ -65,10 +51,7 @@
   Custom:             true
   CompiledObject:     best
   Install:            false
-<<<<<<< HEAD
-  BuildDepends:       lwt, lwt.unix, bitstring, re, re.str, uri
-=======
-  BuildDepends:       lwt, lwt.unix, bitstring, re, re.str, extlib
+  BuildDepends:       lwt, lwt.unix, bitstring, re, re.str, uri, extlib
 
 Executable ocaml_dig
   Path:               client
@@ -77,12 +60,11 @@
   Custom:             true
   CompiledObject:     best
   Install:            false
-  BuildDepends:       lwt, lwt.unix, bitstring, re, re.str, dns, lwt.syntax, bitstring.syntax, extlib
-
->>>>>>> 3fc0472b
+  BuildDepends:       
+    lwt, lwt.unix, bitstring, re, re.str, uri, dns, lwt.syntax, 
+    bitstring.syntax, extlib
 
 Test lwt_server
   Run$:               flag(tests)
   Command:            $lwt_server
   WorkingDirectory:   lib_test
-  